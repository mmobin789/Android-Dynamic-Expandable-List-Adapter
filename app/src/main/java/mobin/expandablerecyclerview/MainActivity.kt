package mobin.expandablerecyclerview

import android.os.Bundle
import androidx.appcompat.app.AppCompatActivity
import androidx.recyclerview.widget.LinearLayoutManager
import kotlinx.android.synthetic.main.activity_main.*
import mobin.expandablerecyclerview.adapters.MyAdapter
import mobin.expandablerecyclerview.models.Parent

class MainActivity : AppCompatActivity() {

    override fun onCreate(savedInstanceState: Bundle?) {
        super.onCreate(savedInstanceState)
        setContentView(R.layout.activity_main)
        rv.layoutManager = LinearLayoutManager(this)
        val list = ArrayList<Parent>(10)
        for (i in 0..9)
            list.add(Parent("Parent $i"))

        val adapter = MyAdapter(this, list)
        rv.adapter = adapter
<<<<<<< HEAD
        //  adapter.setExpanded(true)

=======
        adapter.setExpanded(true)
        adapter.addGroup(Parent("Parent 11"))
>>>>>>> ad883e03

    }
}<|MERGE_RESOLUTION|>--- conflicted
+++ resolved
@@ -19,13 +19,8 @@
 
         val adapter = MyAdapter(this, list)
         rv.adapter = adapter
-<<<<<<< HEAD
-        //  adapter.setExpanded(true)
-
-=======
         adapter.setExpanded(true)
         adapter.addGroup(Parent("Parent 11"))
->>>>>>> ad883e03
 
     }
 }