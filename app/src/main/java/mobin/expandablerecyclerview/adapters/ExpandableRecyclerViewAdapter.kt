package mobin.expandablerecyclerview.adapters

import android.util.Log
import android.view.View
import android.view.ViewGroup
import androidx.core.view.forEach
import androidx.recyclerview.widget.LinearLayoutManager
import androidx.recyclerview.widget.RecyclerView
import kotlinx.android.extensions.LayoutContainer
import kotlinx.coroutines.Dispatchers
import kotlinx.coroutines.GlobalScope
import kotlinx.coroutines.launch

/**
 * ExpandableGroup Adapter for recycler view needs a child type and parent type and a parent list in constructor
 * to create an expandable listing view UI
 * @param ExpandableGroup Parent Type (This is the class providing concrete implementation of the ExpandableGroup Interface)
 * @param ExpandedType Child Type (This can be a subtype of Any object)
 * @author Mobin Munir
 */
abstract class ExpandableRecyclerViewAdapter<ExpandedType : Any, ExpandableGroup : ExpandableRecyclerViewAdapter.ExpandableGroup<ExpandedType>, PVH : ExpandableRecyclerViewAdapter.ParentViewHolder, CVH : ExpandableRecyclerViewAdapter.ChildViewHolder>

/**
 *  Initializes the adapter with a list of expandable groups and a direction of inflation.
 *  @param mExpandableList The list of expandable groups.
 *  @param expandingDirection An enum for direction.
 */
    (
    private val mExpandableList: ArrayList<ExpandableGroup>,
    private val expandingDirection: ExpandingDirection
) : RecyclerView.Adapter<PVH>() {


    /**
     * A bit to maintain expansion state over entire listing.
     * If list is fully-expanded it's set to true.
     */
    private var expanded = false

    /**
     * An integer to maintain position for singular expansion over entire listing.
     */
    private var lastExpandedPosition = -1

    /**
     * A bit to maintain adapter attachment status to a recycler view.
     * If this adapter is attached to a recycler view this bit is set to true.
     */
    private var adapterAttached = false

    /**
     * A reference to the recycler view that this adapter is currently attached to.
     */
    private var mParentRecyclerView: RecyclerView? = null

    /**
     * A tag for logging.
     */
    private val TAG = "ExpandableGroupAdapter"

    /**
     * An enum class holds constant for expansion directions.
     */
    enum class ExpandingDirection {
        HORIZONTAL,
        VERTICAL
    }


    private fun initializeChildRecyclerView(childRecyclerView: RecyclerView?) {

        if (childRecyclerView != null) {

            val linearLayoutManager = LinearLayoutManager(childRecyclerView.context)

            linearLayoutManager.orientation = if (expandingDirection == ExpandingDirection.VERTICAL)
                LinearLayoutManager.VERTICAL
            else LinearLayoutManager.HORIZONTAL

            childRecyclerView.layoutManager = linearLayoutManager


//            childRecyclerView.visibility = if (initiallyExpanded)
//                View.VISIBLE
//            else View.GONE


        }
    }


    override fun getItemCount(): Int {
        return mExpandableList.size
    }

    override fun onCreateViewHolder(parent: ViewGroup, viewType: Int): PVH {
        return onCreateParentView(parent, viewType)
    }


    private fun onCreateParentView(parent: ViewGroup, viewType: Int): PVH {
        val pvh = onCreateParentViewHolder(parent, viewType)

        initializeChildRecyclerView(pvh.containerView.getRecyclerView())

        pvh.containerView.setOnClickListener {
            val position = pvh.adapterPosition
            val expandable = mExpandableList[position]

            if (isSingleExpanded())
                handleSingleExpansion(position)
            else handleExpansion(expandable, position)

            handleLastPositionScroll(position)

            onParentViewClicked(expandable, position)

            Log.d(TAG, "Clicked @ $position")
        }

//        pvh.containerView.setOnLongClickListener {
//            removeGroup(pvh.adapterPosition)
//            true
//        }


        return pvh
    }

    private fun collapseAllGroups() {
        setExpanded(false)


    }

    private fun reverseExpandableState(expandableGroup: ExpandableGroup) {
        expandableGroup.isExpanded = !expandableGroup.isExpanded
    }

    private fun collapseAllExcept(position: Int) {
        val expandableGroup = mExpandableList[position]
        reverseExpandableState(expandableGroup)
        notifyItemChanged(position)
        if (lastExpandedPosition > -1 && lastExpandedPosition != position) {
            val previousExpandableGroup = mExpandableList[lastExpandedPosition]
            if (previousExpandableGroup.isExpanded) {
                previousExpandableGroup.isExpanded = false
                notifyItemChanged(lastExpandedPosition)
            }
        }

        lastExpandedPosition = position

    }

    private fun handleSingleExpansion(position: Int) {
        if (expanded) {
            collapseAllGroups()
        } else {
            collapseAllExcept(position)

        }


    }

    private fun handleExpansion(expandableGroup: ExpandableGroup, position: Int) {
        reverseExpandableState(expandableGroup)
        notifyItemChanged(position)


    }

    private fun handleLastPositionScroll(position: Int) {
        if (position == mExpandableList.lastIndex)
            mParentRecyclerView?.smoothScrollToPosition(position)
    }


    override fun onBindViewHolder(holder: PVH, position: Int) {
        setupChildRecyclerView(holder, position)

    }

    private fun setupChildRecyclerView(holder: PVH, position: Int) {
        val expandableGroup = mExpandableList[position]
        val childListAdapter = ChildListAdapter(
            expandableGroup
        ) { viewGroup, viewType ->
            onCreateChildViewHolder(viewGroup, viewType)

        }
        val childRecyclerView = holder.containerView.getRecyclerView()

        if (childRecyclerView?.adapter == null)
            childRecyclerView?.adapter = childListAdapter

        clickEvent(expandableGroup, holder.containerView)


        onBindParentViewHolder(holder, expandableGroup)
    }

    private fun clickEvent(expandableGroup: ExpandableGroup, containerView: View) {
        val childRecyclerView = containerView.getRecyclerView()

        childRecyclerView?.visibility = if (expandableGroup.isExpanded)
            View.VISIBLE
        else View.GONE

    }


    override fun onAttachedToRecyclerView(recyclerView: RecyclerView) {

        adapterAttached = true

        this.mParentRecyclerView = recyclerView

        Log.d(TAG, "Attached: $adapterAttached")
    }

    override fun onDetachedFromRecyclerView(recyclerView: RecyclerView) {
        adapterAttached = false
        this.mParentRecyclerView = null
    }

    /**
     * Specifies if you want to show all items expanded in UI.
<<<<<<< HEAD
     * @param expanded A bit to enable/disable full expansion.
     * Note: If any group is clicked overall Expansion is instantly discarded.
     */
    fun setExpanded(expanded: Boolean) {
        this.expanded = expanded
        mExpandableList.applyExpansionState(expanded)
=======
     * @param expanded A bit to enable/disable initial expansion.
     * Note: If any group is clicked initial Expansion is instantly set to false.
     */
    fun setExpanded(expanded: Boolean) {
        this.expanded = expanded
        if (expanded)
            mExpandableList.applyExpansionState(true)
>>>>>>> ad883e03
    }

    /**
     * A swift method to add a new group to the list.
     * @param expandableGroup The new group.
     * @param expanded An optional state for expansion to apply (false by default).
     * @param position An optional current position at which to insert the new group in the adapter. (not applicable by default).
     */
    fun addGroup(expandableGroup: ExpandableGroup, expanded: Boolean = false, position: Int = -1) {


        var atPosition = itemCount

        if (position > atPosition) {
            Log.e(TAG, "Position to add group exceeds the total group count of $atPosition")
            return
        }


        expandableGroup.isExpanded = expanded



        if (position == -1 || position == atPosition)
            mExpandableList.add(expandableGroup)
        else if (position > -1) {
            mExpandableList.add(position, expandableGroup)
            atPosition = position
        }

        if (adapterAttached)
            notifyItemInserted(atPosition)

        Log.d(TAG, "Group added at $atPosition")


    }

    /**
     * A swift method to remove a group from the list.
     * @param position The current position of the group the adapter.
     */
    fun removeGroup(position: Int) {

        if (position < 0 || position > itemCount) {
            Log.e(TAG, "Group can't be removed at position $position")
            return
        }

        mExpandableList.removeAt(position)

        if (adapterAttached)
            notifyItemRemoved(position)

        Log.d(TAG, "Group removed at $position")

    }

    /**
     * Asynchronously applies the expansion state to all the list in a background thread swiftly
     * and notifies the adapter in an efficient manner to dispatch updates.
     * @param expansionState The expansion state to apply.
     * This method can be made public to work on subset of @see ExpandableGroup Class by declaring it outside this class.
     */
    private fun List<ExpandableGroup>.applyExpansionState(expansionState: Boolean) {

        GlobalScope.launch(Dispatchers.IO) {
            forEach {
                it.isExpanded = expansionState


            }
        }
        if (adapterAttached)
            notifyItemRangeChanged(0, itemCount)
    }

    /**
     * Searches View hierarchy for an instance of RecyclerView
     * @return RecyclerView or null if not found
     */
    private fun View.getRecyclerView(): RecyclerView? {
        if (this is ViewGroup && childCount > 0) {
            forEach {
                if (it is RecyclerView) {
                    return it
                }

            }
        }
        Log.e(TAG, "Recycler View for expanded items not found in parent layout.")
        return null
    }

    private inner class ChildListAdapter(
        private val expandableGroup: ExpandableGroup,
        private val onChildRowCreated: (ViewGroup, Int) -> CVH
    ) :
        RecyclerView.Adapter<CVH>() {

        private val mExpandedList = expandableGroup.getExpandingItems()

        override fun onCreateViewHolder(parent: ViewGroup, viewType: Int): CVH {
            val cvh = onChildRowCreated(parent, viewType)
            cvh.containerView.setOnClickListener {
                val position = cvh.adapterPosition
                val expandedType = mExpandedList[position]
                onChildViewClicked(expandedType, expandableGroup, position)
            }
            return cvh
        }

        override fun getItemCount(): Int {
            return mExpandedList.size
        }

        override fun onBindViewHolder(holder: CVH, position: Int) {
            val expanded = mExpandedList[position]
            onBindChildViewHolder(holder, expanded)
        }

    }

    abstract class ParentViewHolder(override val containerView: View) :
        RecyclerView.ViewHolder(containerView),
        LayoutContainer

    abstract class ChildViewHolder(override val containerView: View) :
        RecyclerView.ViewHolder(containerView),
        LayoutContainer


    abstract class ExpandableGroup<out E> {
        /**
         * returns a list of provided type to be used for expansion.
         */
        abstract fun getExpandingItems(): List<E>


        /**
         *   Specifies if you want to show the UI in expanded form.
         */
        var isExpanded = false
    }


    abstract fun onCreateParentViewHolder(parent: ViewGroup, viewType: Int): PVH

    abstract fun onBindParentViewHolder(parentViewHolder: PVH, expandableType: ExpandableGroup)

    abstract fun onCreateChildViewHolder(child: ViewGroup, viewType: Int): CVH

    abstract fun onBindChildViewHolder(childViewHolder: CVH, expandedType: ExpandedType)

    abstract fun onParentViewClicked(expandableGroup: ExpandableGroup, position: Int)

    abstract fun onChildViewClicked(
        expandedType: ExpandedType,
        expandableGroup: ExpandableGroup,
        position: Int
    )

    /**
     * Specifies if you want to show one item expanded in UI at most.
     * @return true to enable one child expansion at a time.
     */
    abstract fun isSingleExpanded(): Boolean

}
<|MERGE_RESOLUTION|>--- conflicted
+++ resolved
@@ -227,22 +227,12 @@
 
     /**
      * Specifies if you want to show all items expanded in UI.
-<<<<<<< HEAD
      * @param expanded A bit to enable/disable full expansion.
      * Note: If any group is clicked overall Expansion is instantly discarded.
      */
     fun setExpanded(expanded: Boolean) {
         this.expanded = expanded
         mExpandableList.applyExpansionState(expanded)
-=======
-     * @param expanded A bit to enable/disable initial expansion.
-     * Note: If any group is clicked initial Expansion is instantly set to false.
-     */
-    fun setExpanded(expanded: Boolean) {
-        this.expanded = expanded
-        if (expanded)
-            mExpandableList.applyExpansionState(true)
->>>>>>> ad883e03
     }
 
     /**
@@ -304,8 +294,8 @@
     /**
      * Asynchronously applies the expansion state to all the list in a background thread swiftly
      * and notifies the adapter in an efficient manner to dispatch updates.
-     * @param expansionState The expansion state to apply.
-     * This method can be made public to work on subset of @see ExpandableGroup Class by declaring it outside this class.
+     * @param expansionState The expansion state to apply to all list.
+     * This method can be made public to work on subset of @see ExpandableGroup Class by declaring it outside this class
      */
     private fun List<ExpandableGroup>.applyExpansionState(expansionState: Boolean) {
 
@@ -381,7 +371,6 @@
          */
         abstract fun getExpandingItems(): List<E>
 
-
         /**
          *   Specifies if you want to show the UI in expanded form.
          */
