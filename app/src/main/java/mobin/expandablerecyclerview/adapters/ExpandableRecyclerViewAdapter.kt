--- conflicted
+++ resolved
@@ -11,13 +11,6 @@
 import kotlinx.coroutines.GlobalScope
 import kotlinx.coroutines.launch
 
-
-/**
- * A tag for logging.
- */
-private const val TAG = "ExpandableGroupAdapter"
-
-
 /**
  * ExpandableGroup Adapter for recycler view needs a child type and parent type and a parent list in constructor
  * to create an expandable listing view UI
@@ -60,8 +53,6 @@
      */
     private var mParentRecyclerView: RecyclerView? = null
 
-<<<<<<< HEAD
-=======
     /**
      * A reference to delegation for click event on expandable view i-e (Parent).
      */
@@ -82,7 +73,6 @@
      * A tag for logging.
      */
     val TAG = "ExpandableGroupAdapter"
->>>>>>> eb0c9d97
 
     /**
      * An enum class holds constant for expansion directions.
@@ -226,8 +216,6 @@
 
         adapterAttached = true
 
-        recyclerView.layoutManager = LinearLayoutManager(recyclerView.context)
-
         this.mParentRecyclerView = recyclerView
 
         Log.d(TAG, "Attached: $adapterAttached")
@@ -345,7 +333,22 @@
             notifyItemRangeChanged(0, itemCount)
     }
 
-
+    /**
+     * Searches View hierarchy for an instance of RecyclerView
+     * @return RecyclerView or null if not found
+     */
+    private fun View.getRecyclerView(): RecyclerView? {
+        if (this is ViewGroup && childCount > 0) {
+            forEach {
+                if (it is RecyclerView) {
+                    return it
+                }
+
+            }
+        }
+        Log.e(TAG, "Recycler View for expanded items not found in parent layout.")
+        return null
+    }
 
     private inner class ChildListAdapter(
         private val expandableGroup: ExpandableGroup,
@@ -413,20 +416,3 @@
     abstract fun isSingleExpanded(): Boolean
 
 }
-
-/**
- * Searches View hierarchy for an instance of RecyclerView.
- * @return RecyclerView or null if not found
- */
-fun View.getRecyclerView(): RecyclerView? {
-    if (this is ViewGroup && childCount > 0) {
-        forEach {
-            if (it is RecyclerView) {
-                return it
-            }
-
-        }
-    }
-    Log.e(TAG, "Recycler View for expanded items not found in parent layout.")
-    return null
-}
