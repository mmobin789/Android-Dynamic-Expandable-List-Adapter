package mobin.expandablerecyclerview.adapters

import android.view.LayoutInflater
import android.view.View
import android.view.ViewGroup
import kotlinx.android.synthetic.main.child_row.*
import kotlinx.android.synthetic.main.parent_row.*
import mobin.expandablerecyclerview.R
import mobin.expandablerecyclerview.models.Child
import mobin.expandablerecyclerview.models.Parent

class MyAdapter(parents: ArrayList<Parent>) :
    ExpandableRecyclerViewAdapter<Child, Parent, MyAdapter.PViewHolder, MyAdapter.CViewHolder>(
        parents, ExpandingDirection.VERTICAL
    ) {

    override fun onCreateParentViewHolder(parent: ViewGroup, viewType: Int): PViewHolder {

        return PViewHolder(
            LayoutInflater.from(parent.context).inflate(
                R.layout.parent_row,
                parent,
                false
            )
        )
    }


    override fun onCreateChildViewHolder(child: ViewGroup, viewType: Int): CViewHolder {
        return CViewHolder(
            LayoutInflater.from(child.context).inflate(
                R.layout.child_row,
                child,
                false
            )
        )
    }

    override fun onBindParentViewHolder(parentViewHolder: PViewHolder, expandableType: Parent) {
        parentViewHolder.tvP.text = expandableType.name

    }

    override fun onBindChildViewHolder(childViewHolder: CViewHolder, expandedType: Child) {
        childViewHolder.tvC.text = expandedType.name
    }

<<<<<<< HEAD
    override fun onParentViewClicked(expandableGroup: Parent, position: Int) {
        Toast.makeText(context, expandableGroup.name + " Position: " + position, Toast.LENGTH_LONG)
            .show()
    }

    override fun onChildViewClicked(expandedType: Child, expandableGroup: Parent, position: Int) {
        Toast.makeText(
            context,
            expandableGroup.name + " " + expandedType.name + " Position: " + position,
            Toast.LENGTH_LONG
        ).show()
    }

=======
>>>>>>> eb0c9d97

    override fun isSingleExpanded(): Boolean {
        return false
    }

    class PViewHolder(v: View) : ExpandableRecyclerViewAdapter.ParentViewHolder(v)

    class CViewHolder(v: View) : ExpandableRecyclerViewAdapter.ChildViewHolder(v)
}<|MERGE_RESOLUTION|>--- conflicted
+++ resolved
@@ -45,22 +45,6 @@
         childViewHolder.tvC.text = expandedType.name
     }
 
-<<<<<<< HEAD
-    override fun onParentViewClicked(expandableGroup: Parent, position: Int) {
-        Toast.makeText(context, expandableGroup.name + " Position: " + position, Toast.LENGTH_LONG)
-            .show()
-    }
-
-    override fun onChildViewClicked(expandedType: Child, expandableGroup: Parent, position: Int) {
-        Toast.makeText(
-            context,
-            expandableGroup.name + " " + expandedType.name + " Position: " + position,
-            Toast.LENGTH_LONG
-        ).show()
-    }
-
-=======
->>>>>>> eb0c9d97
 
     override fun isSingleExpanded(): Boolean {
         return false
